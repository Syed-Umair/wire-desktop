--- conflicted
+++ resolved
@@ -1,14 +1,5 @@
 {
   "author": "Wire Swiss <wireapp@wire.com>",
-<<<<<<< HEAD
-  "private": true,
-  "repository": {
-    "type": "git",
-    "url": "https://github.com/wireapp/wire-desktop.git"
-  },
-  "version": "1.2.4",
-=======
->>>>>>> e21dd64e
   "dependencies": {
     "@wireapp/desktop-server": "file:/Users/sabri/Desktop/Repositories/wire-desktop-server",
     "auto-launch": "5.0.5",
@@ -36,14 +27,7 @@
   },
   "description": "Secure messenger for everyone.",
   "devDependencies": {
-<<<<<<< HEAD
-    "animejs": "2.2.0",
-    "cross-spawn": "6.0.4",
-    "electron-build-env": "0.2.0",
-    "electron-rebuild": "1.7.3"
-=======
-    "cross-spawn": "6.0.5"
->>>>>>> e21dd64e
+  "cross-spawn": "6.0.5"
   },
   "environment": "internal",
   "homepage": "https://wire.com",
