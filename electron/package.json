--- conflicted
+++ resolved
@@ -5,12 +5,7 @@
     "debug": "4.1.0",
     "electron-window-state": "5.0.2",
     "file-url": "2.0.2",
-<<<<<<< HEAD
-    "fs-extra": "7.0.0",
-=======
     "fs-extra": "7.0.1",
-    "googleapis": "24.0.0",
->>>>>>> b1b26359
     "image-type": "3.0.0",
     "jsrsasign": "8.0.12",
     "lodash": "4.17.11",
