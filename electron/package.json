{
  "name": "wireinternal",
  "productName": "WireInternal",
  "description": "Modern communication, full privacy.",
  "main": "main.js",
  "updateWinUrl": "https://wire-app.wire.com/win/internal/",
  "environment": "internal",
  "homepage": "https://wire.com",
  "license": "GPL-3.0",
  "author": "Wire Swiss <wireapp@wire.com>",
  "private": true,
  "repository": {
    "type": "git",
    "url": "https://github.com/wireapp/wire-desktop.git"
  },
  "dependencies": {
    "auto-launch": "5.0.1",
    "debug": "3.1.0",
    "fs-extra": "4.0.2",
    "googleapis": "22.2.0",
    "image-type": "3.0.0",
    "jsrsasign": "8.0.4",
    "lodash": "4.17.4",
    "minimist": "1.2.0",
    "open-graph": "0.2.3",
    "prop-types": "15.6.0",
    "raygun": "0.9.1",
    "react": "16.0.0",
    "react-dom": "16.0.0",
    "react-redux": "5.0.6",
    "redux": "3.7.2",
    "redux-logger": "3.0.6",
    "redux-thunk": "2.2.0",
<<<<<<< HEAD
    "request": "2.76.0",
=======
    "request": "2.83.0",
>>>>>>> a6164e97
    "spellchecker": "3.4.3",
    "uuid": "3.1.0",
    "winston": "https://github.com/wireapp/winston.git#2.2.0-e"
  },
  "devDependencies": {
    "cross-spawn": "5.1.0",
    "electron-build-env": "0.2.0",
    "electron-rebuild": "1.6.0"
  },
  "optionalDependencies": {
    "libsodium-neon": "2.1.1",
    "node-addressbook": "https://github.com/wireapp/node-addressbook.git#2.0.0"
  },
  "scripts": {
    "rebuild-native-modules": "node ./rebuild-native-modules.js \"electron-rebuild\" \"-f -m ./\"",
    "rebuild-neon": "node ./rebuild-native-modules.js \"electron-build-env\" \"neon build libsodium-neon\""
  }
}<|MERGE_RESOLUTION|>--- conflicted
+++ resolved
@@ -31,11 +31,7 @@
     "redux": "3.7.2",
     "redux-logger": "3.0.6",
     "redux-thunk": "2.2.0",
-<<<<<<< HEAD
-    "request": "2.76.0",
-=======
     "request": "2.83.0",
->>>>>>> a6164e97
     "spellchecker": "3.4.3",
     "uuid": "3.1.0",
     "winston": "https://github.com/wireapp/winston.git#2.2.0-e"
