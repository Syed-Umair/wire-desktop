--- conflicted
+++ resolved
@@ -207,7 +207,6 @@
 ///////////////////////////////////////////////////////////////////////////////
 // APP Windows
 ///////////////////////////////////////////////////////////////////////////////
-<<<<<<< HEAD
 const showMainWindow = async () => {
   let opts;
   try {
@@ -238,27 +237,6 @@
 
   // Set browser window
   main = opts.main;
-=======
-const showMainWindow = () => {
-  main = new BrowserWindow({
-    title: config.NAME,
-    titleBarStyle: 'hiddenInset',
-    width: config.WINDOW.MAIN.DEFAULT_WIDTH,
-    height: config.WINDOW.MAIN.DEFAULT_HEIGHT,
-    minWidth: config.WINDOW.MAIN.MIN_WIDTH,
-    minHeight: config.WINDOW.MAIN.MIN_HEIGHT,
-    autoHideMenuBar: !settings.restore('showMenu', true),
-    backgroundColor: '#f7f8fa',
-    icon: ICON_PATH,
-    show: false,
-    webPreferences: {
-      backgroundThrottling: false,
-      nodeIntegration: false,
-      preload: PRELOAD_JS,
-      webviewTag: true
-    }
-  });
->>>>>>> e21dd64e
 
   if (settings.restore('fullscreen', false)) {
     main.setFullScreen(true);
