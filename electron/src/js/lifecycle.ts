/*
 * Wire
 * Copyright (C) 2018 Wire Swiss GmbH
 *
 * This program is free software: you can redistribute it and/or modify
 * it under the terms of the GNU General Public License as published by
 * the Free Software Foundation, either version 3 of the License, or
 * (at your option) any later version.
 *
 * This program is distributed in the hope that it will be useful,
 * but WITHOUT ANY WARRANTY; without even the implied warranty of
 * MERCHANTABILITY or FITNESS FOR A PARTICULAR PURPOSE. See the
 * GNU General Public License for more details.
 *
 * You should have received a copy of the GNU General Public License
 * along with this program. If not, see http://www.gnu.org/licenses/.
 *
 */

import {app, ipcMain} from 'electron';
import * as environment from './environment';
import {EVENT_TYPE} from './lib/eventType';
import {settings} from './settings/ConfigurationPersistence';
import * as windowManager from './window-manager';

let isFirstInstance: boolean | undefined = undefined;

const checkForUpdate = () => {
  if (environment.platform.IS_WINDOWS) {
    const squirrel = require('./squirrel');
    squirrel.handleSquirrelEvent(isFirstInstance);

    ipcMain.on(EVENT_TYPE.WRAPPER.UPDATE, () => squirrel.installUpdate());
  }
};

const checkSingleInstance = () => {
<<<<<<< HEAD
  isFirstInstance = app.requestSingleInstanceLock();

  if (!environment.platform.IS_WINDOWS && !isFirstInstance) {
    quit();
  } else {
    app.on('second-instance', () => windowManager.showPrimaryWindow());
=======
  if (process.mas) {
    isFirstInstance = true;
  } else {
    isFirstInstance = app.requestSingleInstanceLock();

    if (!environment.platform.IS_WINDOWS && !isFirstInstance) {
      quit();
    } else {
      app.on('second-instance', () => windowManager.showPrimaryWindow());
    }
>>>>>>> b1b26359
  }
};

// Using exit instead of quit for the time being
// see: https://github.com/electron/electron/issues/8862#issuecomment-294303518
const quit = () => {
  settings.persistToFile();
  app.exit();
};

const relaunch = () => {
  if (environment.platform.IS_MAC_OS) {
    /* on MacOS, it is not possible to relaunch the app, so just fallback
     * to reloading all the webviews
     * see: https://github.com/electron/electron/issues/13696
     */
    windowManager.getPrimaryWindow().webContents.send(EVENT_TYPE.WRAPPER.RELOAD);
  } else {
    app.relaunch();
    quit();
  }
};

export {checkForUpdate, checkSingleInstance, isFirstInstance, quit, relaunch};<|MERGE_RESOLUTION|>--- conflicted
+++ resolved
@@ -35,14 +35,6 @@
 };
 
 const checkSingleInstance = () => {
-<<<<<<< HEAD
-  isFirstInstance = app.requestSingleInstanceLock();
-
-  if (!environment.platform.IS_WINDOWS && !isFirstInstance) {
-    quit();
-  } else {
-    app.on('second-instance', () => windowManager.showPrimaryWindow());
-=======
   if (process.mas) {
     isFirstInstance = true;
   } else {
@@ -53,7 +45,6 @@
     } else {
       app.on('second-instance', () => windowManager.showPrimaryWindow());
     }
->>>>>>> b1b26359
   }
 };
 
