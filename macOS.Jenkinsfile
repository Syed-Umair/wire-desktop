--- conflicted
+++ resolved
@@ -31,12 +31,8 @@
         sh 'node -v'
         sh 'npm -v'
         sh 'npm install'
-<<<<<<< HEAD
+        sh 'npm run build:ts'
         withCredentials([string(credentialsId: 'RAYGUN_API_KEY', variable: 'RAYGUN_API_KEY')]) {
-=======
-        sh 'npm run build:ts'
-        withCredentials([string(credentialsId: 'GOOGLE_CLIENT_ID', variable: 'GOOGLE_CLIENT_ID'), string(credentialsId: 'GOOGLE_CLIENT_SECRET', variable: 'GOOGLE_CLIENT_SECRET'), string(credentialsId: 'RAYGUN_API_KEY', variable: 'RAYGUN_API_KEY')]) {
->>>>>>> 23e030c0
           if(production) {
             // Production
             sh 'npx grunt macos-prod'
