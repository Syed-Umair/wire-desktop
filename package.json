--- conflicted
+++ resolved
@@ -23,11 +23,7 @@
     "babel-loader": "8.0.4",
     "commander": "2.19.0",
     "css-loader": "1.0.1",
-<<<<<<< HEAD
-    "electron": "3.0.6",
-=======
     "electron": "3.0.8",
->>>>>>> b1b26359
     "electron-builder": "20.29.0",
     "electron-mocha": "6.0.4",
     "electron-packager": "12.2.0",
